'use strict';

const fs = require('fs');
const path = require('path');
const os = require('os');
const process = require('process');
const test = require('ava');
const execa = require('execa');

const errorPattern = /(\.md|\.markdown|\.mdf|stdin):\d+(:\d+)? MD\d{3}/gm;

process.chdir('./test');

test('--version option', async t => {
  const result = await execa('../markdownlint.js', ['--version'], {
    stripFinalNewline: false
  });
  t.regex(result.stdout, /^\d+\.\d+\.\d+\n$/);
  t.is(result.stderr, '');
  t.is(result.exitCode, 0);
});

test('--help option', async t => {
  const result = await execa('../markdownlint.js', ['--help'], {
    stripFinalNewline: false
  });
  t.true(result.stdout.includes('markdownlint'));
  t.true(result.stdout.includes('--version'));
  t.true(result.stdout.includes('--help'));
  t.is(result.stderr, '');
  t.is(result.exitCode, 0);
});

test('no files shows help', async t => {
  const result = await execa('../markdownlint.js', [], {
    stripFinalNewline: false
  });
  t.true(result.stdout.includes('--help'));
  t.is(result.stderr, '');
  t.is(result.exitCode, 0);
});

test('files and --stdin shows help', async t => {
  const result = await execa('../markdownlint.js', ['--stdin', 'correct.md'], {
    stripFinalNewline: false
  });
  t.true(result.stdout.includes('--help'));
  t.is(result.stderr, '');
  t.is(result.exitCode, 0);
});

test('--fix and --stdin shows help', async t => {
  const result = await execa('../markdownlint.js', ['--fix', '--stdin', 'correct.md'], {
    stripFinalNewline: false
  });
  t.true(result.stdout.includes('--help'));
  t.is(result.stderr, '');
  t.is(result.exitCode, 0);
});

test('linting of correct Markdown file yields no output', async t => {
  const result = await execa(
    '../markdownlint.js',
    ['--config', 'test-config.json', 'correct.md'],
    {stripFinalNewline: false}
  );
  t.is(result.stdout, '');
  t.is(result.stderr, '');
  t.is(result.exitCode, 0);
});

test('linting of correct Markdown file yields no output with absolute path', async t => {
  const result = await execa(
    '../markdownlint.js',
    ['--config', path.resolve('test-config.json'), 'correct.md'],
    {stripFinalNewline: false}
  );
  t.is(result.stdout, '');
  t.is(result.stderr, '');
  t.is(result.exitCode, 0);
});

test('linting of incorrect Markdown file fails', async t => {
  try {
    await execa(
      '../markdownlint.js',
      ['--config', 'test-config.json', 'incorrect.md'],
      {stripFinalNewline: false}
    );
    t.fail();
  } catch (error) {
    t.is(error.stdout, '');
    t.is(error.stderr.match(errorPattern).length, 8);
    t.is(error.exitCode, 1);
  }
});

test('linting of incorrect Markdown file fails prints issues as json', async t => {
  try {
    await execa(
      '../markdownlint.js',
      ['--config', 'test-config.json', 'incorrect.md', '--json'],
      {stripFinalNewline: false}
    );
    t.fail();
  } catch (error) {
    t.is(error.stdout, '');
    const issues = JSON.parse(error.stderr);
    t.is(issues.length, 8);
    // RuleInformation changes with version so that field just check not null and present
    const issue = issues[0];
    t.true(issue.ruleInformation.length > 0);
    issue.ruleInformation = null;
    const expected = {
      fileName: 'incorrect.md',
      lineNumber: 1,
      ruleNames: ['MD002', 'first-heading-h1', 'first-header-h1'],
      ruleDescription: 'First heading should be a top-level heading',
      ruleInformation: null,
      errorContext: null,
      errorDetail: 'Expected: h1; Actual: h2',
      errorRange: null,
      fixInfo: null
    };
    t.deepEqual(issues[0], expected);
    t.is(error.exitCode, 1);
  }
});

test('linting of incorrect Markdown file fails with absolute path', async t => {
  try {
    await execa(
      '../markdownlint.js',
      ['--config', 'test-config.json', path.resolve('incorrect.md')],
      {stripFinalNewline: false}
    );
    t.fail();
  } catch (error) {
    t.is(error.stdout, '');
    t.is(error.stderr.match(errorPattern).length, 8);
    t.is(error.exitCode, 1);
  }
});

test('linting of unreadable Markdown file fails', async t => {
  const unreadablePath = '../unreadable.test.md';
  fs.symlinkSync('nonexistent.dest.md', unreadablePath, 'file');

  try {
    await execa('../markdownlint.js',
      ['--config', 'test-config.json', unreadablePath],
      {stripFinalNewline: false});
    t.fail();
  } catch (error) {
    t.is(error.exitCode, 4);
  } finally {
    fs.unlinkSync(unreadablePath, {force: true});
  }
});

test('linting of incorrect Markdown via npm run file fails with eol', async t => {
  try {
    await execa('npm', ['run', 'invalid'], {stripFinalNewline: false});
    t.fail();
  } catch (error) {
    t.regex(error.stderr, /MD\d{3}.*((\nnpm ERR!)|(\n$))/);
  }
});

test('glob linting works with passing files', async t => {
  const result = await execa(
    '../markdownlint.js',
    ['--config', 'test-config.json', '**/correct.md'],
    {stripFinalNewline: false}
  );
  t.is(result.stdout, '');
  t.is(result.stderr, '');
  t.is(result.exitCode, 0);
});

test('glob linting works with failing files', async t => {
  try {
    await execa('../markdownlint.js', ['--config', 'test-config.json', '**/*.md'], {
      stripFinalNewline: false
    });
    t.fail();
  } catch (error) {
    t.is(error.stdout, '');
    t.is(error.stderr.match(errorPattern).length, 17);
    t.is(error.exitCode, 1);
  }
});

test('dir linting works with passing .markdown files', async t => {
  const result = await execa(
    '../markdownlint.js',
    ['--config', 'test-config.json', 'subdir-correct'],
    {stripFinalNewline: false}
  );
  t.is(result.stdout, '');
  t.is(result.stderr, '');
  t.is(result.exitCode, 0);
});

test('dir linting works with failing .markdown files', async t => {
  try {
    await execa(
      '../markdownlint.js',
      ['--config', 'test-config.json', 'subdir-incorrect'],
      {stripFinalNewline: false}
    );
    t.fail();
  } catch (error) {
    t.is(error.stdout, '');
    t.is(error.stderr.match(errorPattern).length, 10);
    t.is(error.exitCode, 1);
  }
});

test('dir linting works with failing .markdown files and absolute path', async t => {
  try {
    await execa(
      '../markdownlint.js',
      ['--config', 'test-config.json', path.resolve('subdir-incorrect')],
      {stripFinalNewline: false}
    );
    t.fail();
  } catch (error) {
    t.is(error.stdout, '');
    t.is(error.stderr.match(errorPattern).length, 10);
    t.is(error.exitCode, 1);
  }
});

test('glob linting with failing files passes when failures ignored by glob', async t => {
  const result = await execa(
    '../markdownlint.js',
    ['--config', 'test-config.json', '**/*.md', '--ignore', '**/incorrect.md'],
    {stripFinalNewline: false}
  );
  t.is(result.stdout, '');
  t.is(result.stderr, '');
  t.is(result.exitCode, 0);
});

test('glob linting with failing files passes when everything ignored by glob', async t => {
  const result = await execa(
    '../markdownlint.js',
    ['--config', 'test-config.json', '**/*.md', '--ignore', '**/*'],
    {stripFinalNewline: false}
  );
  t.is(result.stdout, '');
  t.is(result.stderr, '');
  t.is(result.exitCode, 0);
});

test('glob linting with failing files has fewer errors when ignored by dir', async t => {
  try {
    await execa(
      '../markdownlint.js',
      ['--config', 'test-config.json', '**/*.md', '--ignore', 'subdir-incorrect'],
      {stripFinalNewline: false}
    );
    t.fail();
  } catch (error) {
    t.is(error.stdout, '');
    t.is(error.stderr.match(errorPattern).length, 9);
    t.is(error.exitCode, 1);
  }
});

test('glob linting with failing files has fewer errors when ignored by dir and absolute path', async t => {
  try {
    await execa(
      '../markdownlint.js',
      [
        '--config',
        'test-config.json',
        '**/*.md',
        '--ignore',
        path.resolve('subdir-incorrect')
      ],
      {stripFinalNewline: false}
    );
    t.fail();
  } catch (error) {
    t.is(error.stdout, '');
    t.is(error.stderr.match(errorPattern).length, 9);
    t.is(error.exitCode, 1);
  }
});

test('dir linting with failing files has fewer errors when ignored by file', async t => {
  try {
    await execa(
      '../markdownlint.js',
      [
        '--config',
        'test-config.json',
        'subdir-incorrect',
        '--ignore',
        'subdir-incorrect/incorrect.md'
      ],
      {stripFinalNewline: false}
    );
    t.fail();
  } catch (error) {
    t.is(error.stdout, '');
    t.is(error.stderr.match(errorPattern).length, 2);
    t.is(error.exitCode, 1);
  }
});

test('dir linting with failing files has fewer errors when ignored by file and absolute path', async t => {
  try {
    await execa(
      '../markdownlint.js',
      [
        '--config',
        'test-config.json',
        path.resolve('subdir-incorrect'),
        '--ignore',
        'subdir-incorrect/incorrect.md'
      ],
      {stripFinalNewline: false}
    );
    t.fail();
  } catch (error) {
    t.is(error.stdout, '');
    t.is(error.stderr.match(errorPattern).length, 2);
    t.is(error.exitCode, 1);
  }
});

test('glob linting with failing files passes when ignored by multiple globs', async t => {
  const result = await execa(
    '../markdownlint.js',
    [
      '--config',
      'test-config.json',
      'subdir-incorrect',
      '--ignore',
      '**/*.md',
      '--ignore',
      '**/*.markdown'
    ],
    {stripFinalNewline: false}
  );
  t.is(result.stdout, '');
  t.is(result.stderr, '');
  t.is(result.exitCode, 0);
});

test('linting results are sorted by file/line/names/description', async t => {
  try {
    await execa(
      '../markdownlint.js',
      ['--config', 'test-config.json', 'incorrect.md'],
      {stripFinalNewline: false}
    );
    t.fail();
  } catch (error) {
    const expected = [
      'incorrect.md:1 MD002/first-heading-h1/first-header-h1 First heading should be a top-level heading [Expected: h1; Actual: h2]',
      'incorrect.md:1 MD022/blanks-around-headings/blanks-around-headers Headings should be surrounded by blank lines [Expected: 1; Actual: 0; Below] [Context: "## header 2"]',
      'incorrect.md:1 MD041/first-line-heading/first-line-h1 First line in a file should be a top-level heading [Context: "## header 2"]',
      'incorrect.md:2 MD022/blanks-around-headings/blanks-around-headers Headings should be surrounded by blank lines [Expected: 1; Actual: 0; Above] [Context: "# header"]',
      'incorrect.md:5:1 MD014/commands-show-output Dollar signs used before commands without showing output [Context: "$ code"]',
      'incorrect.md:11:1 MD014/commands-show-output Dollar signs used before commands without showing output [Context: "$ code"]',
      'incorrect.md:17:1 MD014/commands-show-output Dollar signs used before commands without showing output [Context: "$ code"]',
      'incorrect.md:23:1 MD014/commands-show-output Dollar signs used before commands without showing output [Context: "$ code"]',
      ''
    ].join('\n');
    t.is(error.stdout, '');
    t.is(error.stderr, expected);
    t.is(error.exitCode, 1);
  }
});

test('glob linting does not try to lint directories as files', async t => {
  try {
    await execa(
      '../markdownlint.js',
      ['--config', 'test-config.json', '**/*', '--ignore', '**/*.mdf'],
      {stripFinalNewline: false}
    );
    t.fail();
  } catch (error) {
    t.is(error.stdout, '');
    t.true(error.stderr.match(errorPattern).length > 0);
    t.is(error.exitCode, 1);
  }
});

test('--stdin with empty input has no output', async t => {
  const input = '';
  const result = await execa('../markdownlint.js', ['--stdin'], {
    input,
    stripFinalNewline: false
  });
  t.is(result.stdout, '');
  t.is(result.stderr, '');
  t.is(result.exitCode, 0);
});

test('--stdin with valid input has no output', async t => {
  const input = ['# Heading', '', 'Text', ''].join('\n');
  const result = await execa('../markdownlint.js', ['--stdin'], {
    input,
    stripFinalNewline: false
  });
  t.is(result.stdout, '');
  t.is(result.stderr, '');
  t.is(result.exitCode, 0);
});

test('--stdin with invalid input reports violations', async t => {
  const input = ['Heading', '', 'Text ', ''].join('\n');
  try {
    await execa('../markdownlint.js', ['--stdin'], {
      input,
      stripFinalNewline: false
    });
    t.fail();
  } catch (error) {
    t.is(error.stdout, '');
    t.is(error.stderr.match(errorPattern).length, 2);
    t.is(error.exitCode, 1);
  }
});

test('stdin support does not interfere with file linting', async t => {
  const result = await execa(
    '../markdownlint.js',
    ['--config', 'md043-config.json', 'md043-config.md'],
    {stripFinalNewline: false}
  );
  t.is(result.stdout, '');
  t.is(result.stderr, '');
  t.is(result.exitCode, 0);
});

test('--output with empty input has empty output', async t => {
  const input = '';
  const output = '../outputA.txt';
  const result = await execa('../markdownlint.js', ['--stdin', '--output', output], {
    input,
    stripFinalNewline: false
  });
  t.is(result.stdout, '');
  t.is(result.stderr, '');
  t.is(result.exitCode, 0);
  t.is(fs.readFileSync(output, 'utf8'), '');
  fs.unlinkSync(output);
});

test('--output with valid input has empty output', async t => {
  const input = ['# Heading', '', 'Text', ''].join('\n');
  const output = '../outputB.txt';
  const result = await execa('../markdownlint.js', ['--stdin', '--output', output], {
    input,
    stripFinalNewline: false
  });
  t.is(result.stdout, '');
  t.is(result.stderr, '');
  t.is(result.exitCode, 0);
  t.is(fs.readFileSync(output, 'utf8'), '');
  fs.unlinkSync(output);
});

test('--output with invalid input outputs violations', async t => {
  const input = ['Heading', '', 'Text ', ''].join('\n');
  const output = '../outputC.txt';
  try {
    await execa('../markdownlint.js', ['--stdin', '--output', output], {
      input,
      stripFinalNewline: false
    });
    t.fail();
  } catch (error) {
    t.is(error.stdout, '');
    t.is(error.stderr, '');
    t.is(error.exitCode, 1);
    t.is(fs.readFileSync(output, 'utf8').match(errorPattern).length, 2);
    fs.unlinkSync(output);
  }
});

test('--output with invalid input and --json outputs issues as json', async t => {
  const input = ['Heading', '', 'Text ', ''].join('\n');
  const output = '../outputF.json';
  try {
    await execa('../markdownlint.js', ['--stdin', '--output', output, '--json'], {
      input,
      stripFinalNewline: false
    });
    t.fail();
  } catch (error) {
    t.is(error.stdout, '');
    t.is(error.stderr, '');
    t.is(error.exitCode, 1);
    t.is(JSON.parse(fs.readFileSync(output, 'utf8')).length, 2);
    fs.unlinkSync(output);
  }
});

test('--output with invalid path fails', async t => {
  const input = '';
  const output = 'invalid/outputD.txt';
  try {
    await execa('../markdownlint.js', ['--stdin', '--output', output], {
      input,
      stripFinalNewline: false
    });
    t.fail();
  } catch (error) {
    t.is(error.stdout, '');
    t.is(
      error.stderr.replace(/: ENOENT[^]*$/, ''),
      'Cannot write to output file ' + output
    );
    t.is(error.exitCode, 2);
    t.throws(() => fs.accessSync(output, 'utf8'));
  }
});

test('configuration file can be YAML', async t => {
  const result = await execa(
    '../markdownlint.js',
    ['--config', 'md043-config.yaml', 'md043-config.md'],
    {stripFinalNewline: false}
  );
  t.is(result.stdout, '');
  t.is(result.stderr, '');
  t.is(result.exitCode, 0);
});

test('configuration file can be JavaScript', async t => {
  const result = await execa(
    '../markdownlint.js',
    ['--config', 'md043-config.js', 'md043-config.md'],
    {stripFinalNewline: false}
  );
  t.is(result.stdout, '');
  t.is(result.stderr, '');
  t.is(result.exitCode, 0);
});

test('error on configuration file not found', async t => {
  try {
    await execa(
      '../markdownlint.js',
      ['--config', 'non-existent-file-path.yaml', 'correct.md'],
      {stripFinalNewline: false}
    );
  } catch (error) {
    t.is(error.stdout, '');
<<<<<<< HEAD
    t.regex(
      error.stderr,
      /Cannot read or parse config file 'non-existent-file-path.yaml': ENOENT: no such file or directory, open 'non-existent-file-path.yaml'/
    );
    t.is(error.exitCode, 1);
=======
    t.regex(error.stderr, /Cannot read or parse config file 'non-existent-file-path.yaml': ENOENT: no such file or directory, open 'non-existent-file-path.yaml'/);
    t.is(error.exitCode, 4);
>>>>>>> c5a8b480
  }
});

test('error on malformed YAML configuration file', async t => {
  try {
    await execa(
      '../markdownlint.js',
      ['--config', 'malformed-config.yaml', 'correct.md'],
      {stripFinalNewline: false}
    );
  } catch (error) {
    t.is(error.stdout, '');
<<<<<<< HEAD
    t.regex(
      error.stderr,
      /Cannot read or parse config file 'malformed-config.yaml': Unable to parse 'malformed-config.yaml'; Unexpected token/
    );
    t.is(error.exitCode, 1);
=======
    t.regex(error.stderr, /Cannot read or parse config file 'malformed-config.yaml': Unable to parse 'malformed-config.yaml'; Unexpected token/);
    t.is(error.exitCode, 4);
>>>>>>> c5a8b480
  }
});

function getCwdConfigFileTest(extension) {
  return async t => {
    try {
      await execa(path.resolve('..', 'markdownlint.js'), ['.'], {
        cwd: path.join(__dirname, 'config-files', extension),
        stripFinalNewline: false
      });
      t.fail();
    } catch (error) {
      const expected = [
        "heading-dollar.md:1:10 MD026/no-trailing-punctuation Trailing punctuation in heading [Punctuation: '$']",
        ''
      ].join('\n');
      t.is(error.stdout, '');
      t.is(error.stderr, expected);
      t.is(error.exitCode, 1);
    }
  };
}

test('.markdownlint.json in cwd is used automatically', getCwdConfigFileTest('json'));

test('.markdownlint.yaml in cwd is used automatically', getCwdConfigFileTest('yaml'));

test('.markdownlint.yml in cwd is used automatically', getCwdConfigFileTest('yml'));

test(
  '.markdownlint.json in cwd is used instead of .markdownlint.yaml or .markdownlint.yml',
  getCwdConfigFileTest('json-yaml-yml')
);

test(
  '.markdownlint.yaml in cwd is used instead of .markdownlint.yml',
  getCwdConfigFileTest('yaml-yml')
);

test(
  '.markdownlint.json with JavaScript-style comments is handled',
  getCwdConfigFileTest('jsonc')
);

test('Custom rule from single file loaded', async t => {
  try {
    const input = '# Input\n';
    await execa(
      '../markdownlint.js',
      ['--rules', 'custom-rules/files/test-rule-1.js', '--stdin'],
      {input, stripFinalNewline: false}
    );
    t.fail();
  } catch (error) {
    const expected = ['stdin:1 test-rule-1 Test rule broken', ''].join('\n');
    t.is(error.stdout, '');
    t.is(error.stderr, expected);
    t.is(error.exitCode, 1);
  }
});

test('Multiple custom rules from single file loaded', async t => {
  try {
    const input = '# Input\n';
    await execa(
      '../markdownlint.js',
      ['--rules', 'custom-rules/files/test-rule-3-4.js', '--stdin'],
      {input, stripFinalNewline: false}
    );
    t.fail();
  } catch (error) {
    const expected = [
      'stdin:1 test-rule-3 Test rule 3 broken',
      'stdin:1 test-rule-4 Test rule 4 broken',
      ''
    ].join('\n');
    t.is(error.stdout, '');
    t.is(error.stderr, expected);
    t.is(error.exitCode, 1);
  }
});

test('Custom rules from directory loaded', async t => {
  try {
    const input = '# Input\n';
    await execa('../markdownlint.js', ['--rules', 'custom-rules/files', '--stdin'], {
      input,
      stripFinalNewline: false
    });
    t.fail();
  } catch (error) {
    const expected = [
      'stdin:1 test-rule-1 Test rule broken',
      'stdin:1 test-rule-2 Test rule 2 broken',
      'stdin:1 test-rule-3 Test rule 3 broken',
      'stdin:1 test-rule-4 Test rule 4 broken',
      ''
    ].join('\n');
    t.is(error.stdout, '');
    t.is(error.stderr, expected);
    t.is(error.exitCode, 1);
  }
});

test('Custom rules from glob loaded', async t => {
  try {
    const input = '# Input\n';
    await execa(
      '../markdownlint.js',
      ['--rules', 'custom-rules/files/**/*.js', '--stdin'],
      {input, stripFinalNewline: false}
    );
    t.fail();
  } catch (error) {
    const expected = [
      'stdin:1 test-rule-1 Test rule broken',
      'stdin:1 test-rule-2 Test rule 2 broken',
      'stdin:1 test-rule-3 Test rule 3 broken',
      'stdin:1 test-rule-4 Test rule 4 broken',
      ''
    ].join('\n');
    t.is(error.stdout, '');
    t.is(error.stderr, expected);
    t.is(error.exitCode, 1);
  }
});

test('Custom rule from node_modules package loaded', async t => {
  try {
    const input = '# Input\n';
    await execa('../markdownlint.js', ['--rules', 'test-rule-package', '--stdin'], {
      input,
      stripFinalNewline: false
    });
    t.fail();
  } catch (error) {
    const expected = ['stdin:1 test-rule-package Test rule package broken', ''].join(
      '\n'
    );
    t.is(error.stdout, '');
    t.is(error.stderr, expected);
    t.is(error.exitCode, 1);
  }
});

test('Custom rule from node_modules package loaded relative to cwd', async t => {
  try {
    const input = '# Input\n';
    await execa(
      path.resolve('..', 'markdownlint.js'),
      ['--rules', 'test-rule-package', '--stdin'],
      {
        input,
        cwd: path.join(__dirname, 'custom-rules', 'relative-to-cwd'),
        stripFinalNewline: false
      }
    );
    t.fail();
  } catch (error) {
    const expected = [
      'stdin:1 test-rule-package Test rule package relative to cwd broken',
      ''
    ].join('\n');
    t.is(error.stdout, '');
    t.is(error.stderr, expected);
    t.is(error.exitCode, 1);
  }
});

test('Custom rule from package loaded', async t => {
  try {
    const input = '# Input\n';
    await execa(
      '../markdownlint.js',
      ['--rules', './custom-rules/test-rule-package', '--stdin'],
      {input, stripFinalNewline: false}
    );
    t.fail();
  } catch (error) {
    const expected = ['stdin:1 test-rule-package Test rule package broken', ''].join(
      '\n'
    );
    t.is(error.stdout, '');
    t.is(error.stderr, expected);
    t.is(error.exitCode, 1);
  }
});

test('Custom rule from several packages loaded', async t => {
  try {
    const input = '# Input\n';
    await execa(
      '../markdownlint.js',
      [
        '--rules',
        './custom-rules/test-rule-package',
        '--rules',
        './custom-rules/test-rule-package-other',
        '--stdin'
      ],
      {input, stripFinalNewline: false}
    );
    t.fail();
  } catch (error) {
    const expected = [
      'stdin:1 test-rule-package Test rule package broken',
      'stdin:1 test-rule-package-other Test rule package other broken',
      ''
    ].join('\n');
    t.is(error.stdout, '');
    t.is(error.stderr, expected);
    t.is(error.exitCode, 1);
  }
});

test('Invalid custom rule name reports error', async t => {
  try {
    const input = '# Input\n';
    await execa(
      '../markdownlint.js',
      ['--rules', 'test-rule-package', '--rules', 'invalid-package', '--stdin'],
      {input, stripFinalNewline: false}
    );
    t.fail();
  } catch (error) {
    const expected = ['Cannot load custom rule invalid-package: No such rule', ''].join(
      '\n'
    );
    t.is(error.stdout, '');
    t.is(error.stderr, expected);
    t.is(error.exitCode, 3);
  }
});

test('fixing errors in a file yields fewer errors', async t => {
  const fixFileA = 'incorrect.a.mdf';
  try {
    fs.copyFileSync('incorrect.md', fixFileA);
    await execa(
      '../markdownlint.js',
      ['--fix', '--config', 'test-config.json', fixFileA],
      {stripFinalNewline: false}
    );
    t.fail();
  } catch (error) {
    const expected = [
      fixFileA +
        ':1 MD002/first-heading-h1/first-header-h1 First heading should be a top-level heading [Expected: h1; Actual: h2]',
      fixFileA +
        ':1 MD041/first-line-heading/first-line-h1 First line in a file should be a top-level heading [Context: "## header 2"]',
      ''
    ].join('\n');
    t.is(error.stdout, '');
    t.is(error.stderr, expected);
    t.is(error.exitCode, 1);
    fs.unlinkSync(fixFileA);
  }
});

test('fixing errors in a file with absolute path yields fewer errors', async t => {
  const fixFileB = 'incorrect.b.mdf';
  try {
    fs.copyFileSync('incorrect.md', fixFileB);
    await execa(
      '../markdownlint.js',
      ['--fix', '--config', 'test-config.json', path.resolve(fixFileB)],
      {stripFinalNewline: false}
    );
    t.fail();
  } catch (error) {
    t.is(error.stdout, '');
    t.is(error.stderr.match(errorPattern).length, 2);
    t.is(error.exitCode, 1);
    fs.unlinkSync(fixFileB);
  }
});

test('fixing errors with a glob yields fewer errors', async t => {
  const fixFileC = 'incorrect.c.mdf';
  const fixSubFileC = 'subdir-incorrect/incorrect.c.mdf';
  const fixFileGlob = '**/*.c.mdf';
  try {
    fs.copyFileSync('incorrect.md', fixFileC);
    fs.copyFileSync('subdir-incorrect/incorrect.md', fixSubFileC);
    await execa(
      '../markdownlint.js',
      ['--fix', '--config', 'test-config.json', fixFileGlob],
      {stripFinalNewline: false}
    );
    t.fail();
  } catch (error) {
    t.is(error.stdout, '');
    t.is(error.stderr.match(errorPattern).length, 4);
    t.is(error.exitCode, 1);
    fs.unlinkSync(fixFileC);
    fs.unlinkSync(fixSubFileC);
  }
});

test('.markdownlintignore is applied correctly', async t => {
  try {
    await execa(path.resolve('..', 'markdownlint.js'), ['.'], {
      cwd: path.join(__dirname, 'markdownlintignore'),
      stripFinalNewline: false
    });
    t.fail();
  } catch (error) {
    const expected = [
      'incorrect.md:1:8 MD047/single-trailing-newline Files should end with a single newline character',
      'subdir/incorrect.markdown:1:8 MD047/single-trailing-newline Files should end with a single newline character',
      ''
    ].join('\n');
    t.is(error.stdout, '');
    t.is(error.stderr, expected);
    t.is(error.exitCode, 1);
  }
});

test('.markdownlintignore works with semi-absolute paths', async t => {
  try {
    await execa(path.resolve('..', 'markdownlint.js'), ['./incorrect.md'], {
      cwd: path.join(__dirname, 'markdownlintignore'),
      stripFinalNewline: false
    });
    t.fail();
  } catch (error) {
    const expected = [
      './incorrect.md:1:8 MD047/single-trailing-newline Files should end with a single newline character',
      ''
    ].join('\n');
    t.is(error.stdout, '');
    t.is(error.stderr, expected);
    t.is(error.exitCode, 1);
  }
});

test('--ignore-path works with .markdownlintignore', async t => {
  try {
    await execa(
      path.resolve('..', 'markdownlint.js'),
      ['--ignore-path', '.markdownlintignore', '.'],
      {
        cwd: path.join(__dirname, 'markdownlintignore'),
        stripFinalNewline: false
      }
    );
    t.fail();
  } catch (error) {
    const expected = [
      'incorrect.md:1:8 MD047/single-trailing-newline Files should end with a single newline character',
      'subdir/incorrect.markdown:1:8 MD047/single-trailing-newline Files should end with a single newline character',
      ''
    ].join('\n');
    t.is(error.stdout, '');
    t.is(error.stderr, expected);
    t.is(error.exitCode, 1);
  }
});

test('--ignore-path works with .ignorefile', async t => {
  try {
    await execa(
      path.resolve('..', 'markdownlint.js'),
      ['--ignore-path', '.ignorefile', '.'],
      {
        cwd: path.join(__dirname, 'markdownlintignore'),
        stripFinalNewline: false
      }
    );
    t.fail();
  } catch (error) {
    const expected = [
      'incorrect.markdown:1:8 MD047/single-trailing-newline Files should end with a single newline character',
      ''
    ].join('\n');
    t.is(error.stdout, '');
    t.is(error.stderr, expected);
    t.is(error.exitCode, 1);
  }
});

test('--ignore-path fails for missing file', async t => {
  const missingFile = 'missing-file';
  try {
    await execa(
      path.resolve('..', 'markdownlint.js'),
      ['--ignore-path', missingFile, '.'],
      {
        cwd: path.join(__dirname, 'markdownlintignore'),
        stripFinalNewline: false
      }
    );
    t.fail();
  } catch (error) {
    t.is(error.stdout, '');
    t.regex(error.stderr, /enoent.*no such file or directory/i);
    t.is(error.exitCode, 1);
  }
});

test('Linter text file --output must end with EOF newline', async t => {
  const output = '../outputE.txt';
  const endOfLine = new RegExp(os.EOL + '$');
  try {
    await execa(
      '../markdownlint.js',
      ['--config', 'test-config.json', '--output', output, 'incorrect.md'],
      {stripFinalNewline: false}
    );
    t.fail();
  } catch {
    t.regex(fs.readFileSync(output, 'utf8'), endOfLine);
    fs.unlinkSync(output);
  }
});

test('--dot option to include folders/files with a dot', async t => {
  try {
    await execa(
      '../markdownlint.js',
      [
        '--config',
        'test-config.json',
        '--dot',
        '**/incorrect-dot.md',
        '**/.file-with-dot.md',
        '**/correct.md'
      ],
      {stripFinalNewline: false}
    );
    t.fail();
  } catch (error) {
    t.is(error.stdout, '');
    t.is(error.stderr.match(errorPattern).length, 13);
    t.is(error.exitCode, 1);
  }
});

test('without --dot option exclude folders/files with a dot', async t => {
  const result = await execa(
    '../markdownlint.js',
    [
      '--config',
      'test-config.json',
      '**/incorrect-dot.md',
      '**/.file-with-dot.md',
      '**/correct.md'
    ],
    {stripFinalNewline: false}
  );
  t.is(result.stdout, '');
  t.is(result.stderr, '');
  t.is(result.exitCode, 0);
});

test('with --quiet option does not print to stdout or stderr', async t => {
  try {
    await execa(
      '../markdownlint.js',
      ['--quiet', '--config', 'test-config.json', 'incorrect.md'],
      {stripFinalNewline: false}
    );
    t.fail();
  } catch (error) {
    t.is(error.stdout, '');
    t.is(error.stderr, '');
    t.is(error.exitCode, 1);
  }
});

test('--enable flag', async t => {
  try {
    await execa(
      '../markdownlint.js',
      ['--enable', 'MD002', '--config', 'default-false-config.yml', 'incorrect.md'],
      {stripFinalNewline: false}
    );
    t.fail();
  } catch (error) {
    t.is(error.stdout, '');
    t.is(
      error.stderr,
      'incorrect.md:1 MD002/first-heading-h1/first-header-h1 First heading should be a top-level heading [Expected: h1; Actual: h2]\n'
    );
    t.is(error.exitCode, 1);
  }
});

test('--enable flag does not modify already enabled rules', async t => {
  try {
    await execa(
      '../markdownlint.js',
      ['--enable', 'MD043', '--config', 'md043-config.yaml', 'correct.md'],
      {stripFinalNewline: false}
    );
    t.fail();
  } catch (error) {
    t.is(error.stdout, '');
    t.is(
      error.stderr,
      'correct.md:1 MD043/required-headings/required-headers Required heading structure [Expected: # First; Actual: # header]\n'
    );
    t.is(error.exitCode, 1);
  }
});

test('--enable flag accepts rule alias', async t => {
  try {
    await execa(
      '../markdownlint.js',
      [
        '--enable',
        'first-header-h1',
        '--config',
        'default-false-config.yml',
        'incorrect.md'
      ],
      {stripFinalNewline: false}
    );
    t.fail();
  } catch (error) {
    t.is(error.stdout, '');
    t.is(
      error.stderr,
      'incorrect.md:1 MD002/first-heading-h1/first-header-h1 First heading should be a top-level heading [Expected: h1; Actual: h2]\n'
    );
    t.is(error.exitCode, 1);
  }
});

test('--disable flag', async t => {
  const result = await execa(
    '../markdownlint.js',
    ['--disable', 'MD002', 'MD014', 'MD022', 'MD041', '--', 'incorrect.md'],
    {stripFinalNewline: false}
  );

  t.is(result.stdout, '');
  t.is(result.stderr, '');
  t.is(result.exitCode, 0);

  try {
    await execa(
      '../markdownlint.js',
      ['--disable', 'MD014', 'MD014', 'MD022', '--', 'incorrect.md'],
      {stripFinalNewline: false}
    );
    t.fail();
  } catch (error) {
    t.is(error.stdout, '');
    t.is(
      error.stderr,
      'incorrect.md:1 MD041/first-line-heading/first-line-h1 First line in a file should be a top-level heading [Context: "## header 2"]\n'
    );
    t.is(error.exitCode, 1);
  }
});

test('--disable flag overrides --enable flag', async t => {
  const result = await execa(
    '../markdownlint.js',
    [
      '--disable',
      'MD002',
      '--enable',
      'MD002',
      '--config',
      'default-false-config.yml',
      'incorrect.md'
    ],
    {stripFinalNewline: false}
  );
  t.is(result.stdout, '');
  t.is(result.stderr, '');
  t.is(result.exitCode, 0);
});<|MERGE_RESOLUTION|>--- conflicted
+++ resolved
@@ -147,9 +147,11 @@
   fs.symlinkSync('nonexistent.dest.md', unreadablePath, 'file');
 
   try {
-    await execa('../markdownlint.js',
+    await execa(
+      '../markdownlint.js',
       ['--config', 'test-config.json', unreadablePath],
-      {stripFinalNewline: false});
+      {stripFinalNewline: false}
+    );
     t.fail();
   } catch (error) {
     t.is(error.exitCode, 4);
@@ -555,16 +557,11 @@
     );
   } catch (error) {
     t.is(error.stdout, '');
-<<<<<<< HEAD
     t.regex(
       error.stderr,
       /Cannot read or parse config file 'non-existent-file-path.yaml': ENOENT: no such file or directory, open 'non-existent-file-path.yaml'/
     );
-    t.is(error.exitCode, 1);
-=======
-    t.regex(error.stderr, /Cannot read or parse config file 'non-existent-file-path.yaml': ENOENT: no such file or directory, open 'non-existent-file-path.yaml'/);
     t.is(error.exitCode, 4);
->>>>>>> c5a8b480
   }
 });
 
@@ -577,16 +574,11 @@
     );
   } catch (error) {
     t.is(error.stdout, '');
-<<<<<<< HEAD
     t.regex(
       error.stderr,
       /Cannot read or parse config file 'malformed-config.yaml': Unable to parse 'malformed-config.yaml'; Unexpected token/
     );
-    t.is(error.exitCode, 1);
-=======
-    t.regex(error.stderr, /Cannot read or parse config file 'malformed-config.yaml': Unable to parse 'malformed-config.yaml'; Unexpected token/);
     t.is(error.exitCode, 4);
->>>>>>> c5a8b480
   }
 });
 
