#!/usr/bin/env node

'use strict';

const fs = require('fs');
const path = require('path');
const Module = require('module');
const os = require('os');
const process = require('process');
const program = require('commander');

const options = program.opts();
const glob = require('glob');
const markdownlint = require('markdownlint');
const rc = require('run-con');
const minimatch = require('minimatch');
const pkg = require('./package.json');

function jsoncParse(text) {
  return JSON.parse(require('jsonc-parser').stripComments(text));
}

function jsYamlSafeLoad(text) {
  return require('js-yaml').load(text);
}

const exitCodes = {
  lintFindings: 1,
  failedToWriteOutputFile: 2,
  failedToLoadCustomRules: 3,
  unexpectedError: 4
};

const projectConfigFiles = [
  '.markdownlint.json',
  '.markdownlint.yaml',
  '.markdownlint.yml'
];
const configFileParsers = [jsoncParse, jsYamlSafeLoad];
const fsOptions = {encoding: 'utf8'};
const processCwd = process.cwd();

function readConfiguration(userConfigFile) {
  const jsConfigFile = /\.js$/i.test(userConfigFile);

  // Load from well-known config files
  let config = rc('markdownlint', {});
  for (const projectConfigFile of projectConfigFiles) {
    try {
      fs.accessSync(projectConfigFile, fs.R_OK);
      const projectConfig = markdownlint.readConfigSync(
        projectConfigFile,
        configFileParsers
      );
      config = {...config, ...projectConfig};
      break;
    } catch {
      // Ignore failure
    }
  }

  // Normally parsing this file is not needed, because it is already parsed by rc package.
  // However I have to do it to overwrite configuration from .markdownlint.{json,yaml,yml}.
  if (userConfigFile) {
    try {
      const userConfig = jsConfigFile
        ? require(path.resolve(processCwd, userConfigFile)) // Evaluate .js configuration file as code
        : markdownlint.readConfigSync(userConfigFile, configFileParsers); // Load JSON/YAML configuration as data
      config = require('deep-extend')(config, userConfig);
    } catch (error) {
<<<<<<< HEAD
      console.error(
        `Cannot read or parse config file '${userConfigFile}': ${error.message}`
      );
      process.exitCode = 1;
=======
      console.error(`Cannot read or parse config file '${userConfigFile}': ${error.message}`);
      process.exitCode = exitCodes.unexpectedError;
>>>>>>> c5a8b480
    }
  }

  return config;
}

function prepareFileList(files, fileExtensions, previousResults) {
  const globOptions = {
    dot: Boolean(options.dot),
    nodir: true
  };
  let extensionGlobPart = '*.';
  if (fileExtensions.length === 1) {
    // Glob seems not to match patterns like 'foo.{js}'
    extensionGlobPart += fileExtensions[0];
  } else {
    extensionGlobPart += '{' + fileExtensions.join(',') + '}';
  }

  files = files.map(file => {
    try {
      if (fs.lstatSync(file).isDirectory()) {
        // Directory (file falls through to below)
        if (previousResults) {
          const matcher = new minimatch.Minimatch(
            path.resolve(processCwd, path.join(file, '**', extensionGlobPart)),
            globOptions
          );
          return previousResults
            .filter(fileInfo => matcher.match(fileInfo.absolute))
            .map(fileInfo => fileInfo.original);
        }

        return glob.sync(path.join(file, '**', extensionGlobPart), globOptions);
      }
    } catch {
      // Not a directory, not a file, may be a glob
      if (previousResults) {
        const matcher = new minimatch.Minimatch(
          path.resolve(processCwd, file),
          globOptions
        );
        return previousResults
          .filter(fileInfo => matcher.match(fileInfo.absolute))
          .map(fileInfo => fileInfo.original);
      }

      return glob.sync(file, globOptions);
    }

    // File
    return file;
  });
  return files.flat().map(file => ({
    original: file,
    relative: path.relative(processCwd, file),
    absolute: path.resolve(file)
  }));
}

function printResult(lintResult) {
  const results = Object.keys(lintResult).flatMap(file =>
    lintResult[file].map(result => {
      if (options.json) {
        return {
          fileName: file,
          ...result
        };
      }

      return {
        file: file,
        lineNumber: result.lineNumber,
        column: (result.errorRange && result.errorRange[0]) || 0,
        names: result.ruleNames.join('/'),
        description:
          result.ruleDescription +
          (result.errorDetail ? ' [' + result.errorDetail + ']' : '') +
          (result.errorContext ? ' [Context: "' + result.errorContext + '"]' : '')
      };
    })
  );

  let lintResultString = '';
  if (results.length > 0) {
    if (options.json) {
      results.sort(
        (a, b) =>
          a.fileName.localeCompare(b.fileName) ||
          a.lineNumber - b.lineNumber ||
          a.ruleDescription.localeCompare(b.ruleDescription)
      );
      lintResultString = JSON.stringify(results, null, 2);
    } else {
      results.sort(
        (a, b) =>
          a.file.localeCompare(b.file) ||
          a.lineNumber - b.lineNumber ||
          a.names.localeCompare(b.names) ||
          a.description.localeCompare(b.description)
      );

      lintResultString = results
        .map(result => {
          const {file, lineNumber, column, names, description} = result;
          const columnText = column ? `:${column}` : '';
          return `${file}:${lineNumber}${columnText} ${names} ${description}`;
        })
        .join('\n');
    }

    // Note: process.exit(1) will end abruptly, interrupting asynchronous IO
    // streams (e.g., when the output is being piped). Just set the exit code
    // and let the program terminate normally.
    // @see {@link https://nodejs.org/dist/latest-v8.x/docs/api/process.html#process_process_exit_code}
    // @see {@link https://github.com/igorshubovych/markdownlint-cli/pull/29#issuecomment-343535291}
    process.exitCode = exitCodes.lintFindings;
  }

  if (options.output) {
    lintResultString =
      lintResultString.length > 0 ? lintResultString + os.EOL : lintResultString;
    try {
      fs.writeFileSync(options.output, lintResultString);
    } catch (error) {
<<<<<<< HEAD
      console.warn(
        'Cannot write to output file ' + options.output + ': ' + error.message
      );
      process.exitCode = 2;
=======
      console.warn('Cannot write to output file ' + options.output + ': ' + error.message);
      process.exitCode = exitCodes.failedToWriteOutputFile;
>>>>>>> c5a8b480
    }
  } else if (lintResultString && !options.quiet) {
    console.error(lintResultString);
  }
}

function concatArray(item, array) {
  array.push(item);
  return array;
}

program
  .version(pkg.version)
  .description(pkg.description)
  .usage('[options] <files|directories|globs>')
  .option('-c, --config [configFile]', 'configuration file (JSON, JSONC, JS, or YAML)')
  .option('-d, --dot', 'include files/folders with a dot (for example `.github`)')
  .option('-f, --fix', 'fix basic errors (does not work with STDIN)')
  .option(
    '-i, --ignore [file|directory|glob]',
    'file(s) to ignore/exclude',
    concatArray,
    []
  )
  .option('-j, --json', 'write issues in json format')
  .option('-o, --output [outputFile]', 'write issues to file (no console)')
  .option('-p, --ignore-path [file]', 'path to file with ignore pattern(s)')
  .option('-q, --quiet', 'do not write issues to STDOUT')
  .option(
    '-r, --rules  [file|directory|glob|package]',
    'include custom rule files',
    concatArray,
    []
  )
  .option('-s, --stdin', 'read from STDIN (does not work with files)')
  .option('--enable [rules...]', 'Enable certain rules, e.g. --enable MD013 MD041')
  .option('--disable [rules...]', 'Disable certain rules, e.g. --disable MD013 MD041');

program.parse(process.argv);

function tryResolvePath(filepath) {
  try {
    if (path.basename(filepath) === filepath && path.extname(filepath) === '') {
      // Looks like a package name, resolve it relative to cwd
      // Get list of directories, where requested module can be.
      let paths = Module._nodeModulePaths(processCwd);
      // eslint-disable-next-line unicorn/prefer-spread
      paths = paths.concat(Module.globalPaths);
      if (require.resolve.paths) {
        // Node >= 8.9.0
        return require.resolve(filepath, {paths: paths});
      }

      return Module._resolveFilename(filepath, {paths: paths});
    }

    // Maybe it is a path to package installed locally
    return require.resolve(path.join(processCwd, filepath));
  } catch {
    return filepath;
  }
}

function loadCustomRules(rules) {
  return rules.flatMap(rule => {
    try {
      const resolvedPath = [tryResolvePath(rule)];
      const fileList = prepareFileList(resolvedPath, ['js']).flatMap(filepath =>
        require(filepath.absolute)
      );
      if (fileList.length === 0) {
        throw new Error('No such rule');
      }

      return fileList;
    } catch (error) {
      console.error('Cannot load custom rule ' + rule + ': ' + error.message);
      return process.exit(exitCodes.failedToLoadCustomRules);
    }
  });
}

let ignorePath = '.markdownlintignore';
let {existsSync} = fs;
if (options.ignorePath) {
  ignorePath = options.ignorePath;
  existsSync = () => true;
}

let ignoreFilter = () => true;
if (existsSync(ignorePath)) {
  const ignoreText = fs.readFileSync(ignorePath, fsOptions);
  const ignore = require('ignore');
  const ignoreInstance = ignore().add(ignoreText);
  ignoreFilter = fileInfo => !ignoreInstance.ignores(fileInfo.relative);
}

const files = prepareFileList(program.args, ['md', 'markdown']).filter(value =>
  ignoreFilter(value)
);
const ignores = prepareFileList(options.ignore, ['md', 'markdown'], files);
const customRules = loadCustomRules(options.rules);
const diff = files
  .filter(file => !ignores.some(ignore => ignore.absolute === file.absolute))
  .map(paths => paths.original);

function lintAndPrint(stdin, files) {
  files = files || [];
  const config = readConfiguration(options.config);

  for (const rule of options.enable || []) {
    // Leave default values in place if rule is an object
    if (!config[rule]) {
      config[rule] = true;
    }
  }

  for (const rule of options.disable || []) {
    config[rule] = false;
  }

  const lintOptions = {
    config,
    customRules,
    files
  };
  if (stdin) {
    lintOptions.strings = {
      stdin
    };
  }

  if (options.json) {
    lintOptions.resultVersion = 3;
  }

  if (options.fix) {
    const fixOptions = {
      ...lintOptions,
      resultVersion: 3
    };
    const markdownlintRuleHelpers = require('markdownlint-rule-helpers');
    for (const file of files) {
      fixOptions.files = [file];
      const fixResult = markdownlint.sync(fixOptions);
      const fixes = fixResult[file].filter(error => error.fixInfo);
      if (fixes.length > 0) {
        const originalText = fs.readFileSync(file, fsOptions);
        const fixedText = markdownlintRuleHelpers.applyFixes(originalText, fixes);
        if (originalText !== fixedText) {
          fs.writeFileSync(file, fixedText, fsOptions);
        }
      }
    }
  }

  const lintResult = markdownlint.sync(lintOptions);
  printResult(lintResult);
}

<<<<<<< HEAD
if (files.length > 0 && !options.stdin) {
  lintAndPrint(null, diff);
} else if (files.length === 0 && options.stdin && !options.fix) {
  const getStdin = require('get-stdin');
  getStdin().then(lintAndPrint);
} else {
  program.help();
=======
try {
  if ((files.length > 0) && !options.stdin) {
    lintAndPrint(null, diff);
  } else if ((files.length === 0) && options.stdin && !options.fix) {
    const getStdin = require('get-stdin');
    getStdin().then(lintAndPrint);
  } else {
    program.help();
  }
} catch (error) {
  console.error(error);
  process.exit(exitCodes.unexpectedError);
>>>>>>> c5a8b480
}<|MERGE_RESOLUTION|>--- conflicted
+++ resolved
@@ -68,15 +68,10 @@
         : markdownlint.readConfigSync(userConfigFile, configFileParsers); // Load JSON/YAML configuration as data
       config = require('deep-extend')(config, userConfig);
     } catch (error) {
-<<<<<<< HEAD
       console.error(
         `Cannot read or parse config file '${userConfigFile}': ${error.message}`
       );
-      process.exitCode = 1;
-=======
-      console.error(`Cannot read or parse config file '${userConfigFile}': ${error.message}`);
       process.exitCode = exitCodes.unexpectedError;
->>>>>>> c5a8b480
     }
   }
 
@@ -202,15 +197,10 @@
     try {
       fs.writeFileSync(options.output, lintResultString);
     } catch (error) {
-<<<<<<< HEAD
       console.warn(
         'Cannot write to output file ' + options.output + ': ' + error.message
       );
-      process.exitCode = 2;
-=======
-      console.warn('Cannot write to output file ' + options.output + ': ' + error.message);
       process.exitCode = exitCodes.failedToWriteOutputFile;
->>>>>>> c5a8b480
     }
   } else if (lintResultString && !options.quiet) {
     console.error(lintResultString);
@@ -371,19 +361,10 @@
   printResult(lintResult);
 }
 
-<<<<<<< HEAD
-if (files.length > 0 && !options.stdin) {
-  lintAndPrint(null, diff);
-} else if (files.length === 0 && options.stdin && !options.fix) {
-  const getStdin = require('get-stdin');
-  getStdin().then(lintAndPrint);
-} else {
-  program.help();
-=======
 try {
-  if ((files.length > 0) && !options.stdin) {
+  if (files.length > 0 && !options.stdin) {
     lintAndPrint(null, diff);
-  } else if ((files.length === 0) && options.stdin && !options.fix) {
+  } else if (files.length === 0 && options.stdin && !options.fix) {
     const getStdin = require('get-stdin');
     getStdin().then(lintAndPrint);
   } else {
@@ -392,5 +373,4 @@
 } catch (error) {
   console.error(error);
   process.exit(exitCodes.unexpectedError);
->>>>>>> c5a8b480
 }